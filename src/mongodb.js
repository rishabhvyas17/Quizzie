const mongoose = require("mongoose")

// Separate databases for different purposes
const loginDB = mongoose.createConnection("mongodb://localhost:27017/LoginSignup")
const quizDB = mongoose.createConnection("mongodb://localhost:27017/QuizAI")

// Connection event handlers for LoginSignup DB
loginDB.on('connected', () => {
    console.log("LoginSignup database connected");
})
loginDB.on('error', (err) => {
    console.log("LoginSignup database connection failed:", err);
})

// Connection event handlers for QuizAI DB
quizDB.on('connected', () => {
    console.log("QuizAI database connected");
})
quizDB.on('error', (err) => {
    console.log("QuizAI database connection failed:", err);
})

// For Student (LoginSignup DB)
const studentSchema = new mongoose.Schema({
    name: {
        type: String,
        required: true
    },
    enrollment: {
        type: String,
        required: true,
        unique: true
    },
    password: {
        type: String,
        required: true
    },
    createdAt: {
        type: Date,
        default: Date.now
    }
})

// For Teacher (LoginSignup DB)
const teacherSchema = new mongoose.Schema({
    name: {
        type: String,
        required: true
    },
    email: {
        type: String,
        required: true,
        unique: true
    },
    password: {
        type: String,
        required: true
    },
    createdAt: {
        type: Date,
        default: Date.now
    }
})

<<<<<<< HEAD
// For Lectures (QuizAI DB) - Optimized for AI processing
=======
// For Lectures
>>>>>>> 261b38eb
const lectureSchema = new mongoose.Schema({
    title: {
        type: String,
        required: true
    },
<<<<<<< HEAD
    teacherId: {
        type: mongoose.Schema.Types.ObjectId,
        ref: 'TeacherCollection',
        required: false // Made optional for now
    },
    teacherName: {
        type: String,
        required: false // Store teacher name for easier queries
    },
    originalFileName: {
        type: String,
        required: true
    },
    extractedText: {
        type: String,
        required: true
    },
    textLength: {
        type: Number,
        default: 0 // Store text length for analytics
    },
=======
    filePath: { // The path where the file is stored on your server
        type: String,
        required: true
    },
    originalFileName: String,
    mimeType: String,
    fileSize: Number,
>>>>>>> 261b38eb
    uploadDate: {
        type: Date,
        default: Date.now
    },
<<<<<<< HEAD
    fileType: {
        type: String,
        required: true // 'pdf', 'docx', 'pptx', etc.
    },
    quizGenerated: {
        type: Boolean,
        default: false
    },
    quizzesCount: {
        type: Number,
        default: 0
    },
    lastProcessed: {
        type: Date,
        default: null
    },
    processingStatus: {
        type: String,
        enum: ['pending', 'processing', 'completed', 'failed'],
        default: 'pending'
    }
})
=======
    quizGenerated: { // A flag to indicate if a quiz has been generated for this lecture
        type: Boolean,
        default: false
    },
    professorName: { // To link the lecture to the professor who uploaded it
        type: String,
        required: true
    }
});


const studentCollection = new mongoose.model("StudentCollection",studentSchema ) //Collection for students
>>>>>>> 261b38eb

// For Quizzes (QuizAI DB)
const quizSchema = new mongoose.Schema({
    lectureId: {
        type: mongoose.Schema.Types.ObjectId,
        ref: 'LectureCollection',
        required: true
    },
    lectureTitle: {
        type: String,
        required: true
    },
    questions: [{
        question: {
            type: String,
            required: true
        },
        options: [{
            type: String,
            required: true
        }],
        correctAnswer: {
            type: Number,
            required: true,
            min: 0,
            max: 3
        },
        explanation: {
            type: String,
            default: ''
        },
        difficulty: {
            type: String,
            enum: ['easy', 'medium', 'hard'],
            default: 'medium'
        },
        topic: {
            type: String,
            default: ''
        }
    }],
    createdDate: {
        type: Date,
        default: Date.now
    },
    totalQuestions: {
        type: Number,
        default: 0
    },
    averageDifficulty: {
        type: String,
        enum: ['easy', 'medium', 'hard'],
        default: 'medium'
    },
    generatedBy: {
        type: String,
        default: 'AI' // Could be 'AI' or 'Manual'
    },
    isActive: {
        type: Boolean,
        default: true
    }
})

<<<<<<< HEAD
// Create models with their respective database connections
const studentCollection = loginDB.model("StudentCollection", studentSchema)
const teacherCollection = loginDB.model("TeacherCollection", teacherSchema)
const lectureCollection = quizDB.model("LectureCollection", lectureSchema)
const quizCollection = quizDB.model("QuizCollection", quizSchema)
=======
const lectureCollection = new mongoose.model("LectureCollection", lectureSchema); // Collection for lectures

>>>>>>> 261b38eb

// Export both connections and models
module.exports = {
    // Database connections
    loginDB,
    quizDB,
    
    // Models
    studentCollection,
    teacherCollection,
<<<<<<< HEAD
    lectureCollection,
    quizCollection
=======
    lectureCollection // Export the new lectureCollection
>>>>>>> 261b38eb
}<|MERGE_RESOLUTION|>--- conflicted
+++ resolved
@@ -62,17 +62,15 @@
     }
 })
 
-<<<<<<< HEAD
+text-and-file
 // For Lectures (QuizAI DB) - Optimized for AI processing
-=======
-// For Lectures
->>>>>>> 261b38eb
+
 const lectureSchema = new mongoose.Schema({
     title: {
         type: String,
         required: true
     },
-<<<<<<< HEAD
+  text-and-file
     teacherId: {
         type: mongoose.Schema.Types.ObjectId,
         ref: 'TeacherCollection',
@@ -94,20 +92,12 @@
         type: Number,
         default: 0 // Store text length for analytics
     },
-=======
-    filePath: { // The path where the file is stored on your server
-        type: String,
-        required: true
-    },
-    originalFileName: String,
-    mimeType: String,
-    fileSize: Number,
->>>>>>> 261b38eb
+
     uploadDate: {
         type: Date,
         default: Date.now
     },
-<<<<<<< HEAD
+text-and-file
     fileType: {
         type: String,
         required: true // 'pdf', 'docx', 'pptx', etc.
@@ -130,20 +120,7 @@
         default: 'pending'
     }
 })
-=======
-    quizGenerated: { // A flag to indicate if a quiz has been generated for this lecture
-        type: Boolean,
-        default: false
-    },
-    professorName: { // To link the lecture to the professor who uploaded it
-        type: String,
-        required: true
-    }
-});
-
-
-const studentCollection = new mongoose.model("StudentCollection",studentSchema ) //Collection for students
->>>>>>> 261b38eb
+
 
 // For Quizzes (QuizAI DB)
 const quizSchema = new mongoose.Schema({
@@ -208,16 +185,13 @@
     }
 })
 
-<<<<<<< HEAD
+text-and-file
 // Create models with their respective database connections
 const studentCollection = loginDB.model("StudentCollection", studentSchema)
 const teacherCollection = loginDB.model("TeacherCollection", teacherSchema)
 const lectureCollection = quizDB.model("LectureCollection", lectureSchema)
 const quizCollection = quizDB.model("QuizCollection", quizSchema)
-=======
-const lectureCollection = new mongoose.model("LectureCollection", lectureSchema); // Collection for lectures
-
->>>>>>> 261b38eb
+
 
 // Export both connections and models
 module.exports = {
@@ -228,10 +202,8 @@
     // Models
     studentCollection,
     teacherCollection,
-<<<<<<< HEAD
+text-and-file
     lectureCollection,
     quizCollection
-=======
-    lectureCollection // Export the new lectureCollection
->>>>>>> 261b38eb
+
 }