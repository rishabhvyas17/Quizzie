const mongoose = require("mongoose")

mongoose.connect("mongodb://localhost:27017/LoginSignup")
.then(() => {
    console.log("mongodb connected");
})
.catch(() => {
    console.log("failed to connect");
})

// For Student
const studentSchema = new mongoose.Schema({
    name: {
        type: String,
        require: true
    },
    enrollment: {
        type: String,
        require: true
    },
    password: {
        type: String,
        require: true
    }
})

// For Teacher
const teacherSchema = new mongoose.Schema({
    name: {
        type: String,
        require: true
    },
    email: {
        type: String,
        require: true
    },
    password: {
        type: String,
        require: true
    }
})

// For Lectures
const lectureSchema = new mongoose.Schema({
    title: {
        type: String,
        required: true
    },
<<<<<<< HEAD
    teacherId: {
        type: mongoose.Schema.Types.ObjectId,
        ref: 'TeacherCollection',
        required: false // Made optional for now, you can make it required later
    },
    filename: {
        type: String,
        required: true
    },
    originalName: {
        type: String,
        required: true
    },
    filePath: {
        type: String,
        required: true
    },
    extractedText: {
        type: String,
        required: true
    },
=======
    filePath: { // The path where the file is stored on your server
        type: String,
        required: true
    },
    originalFileName: String,
    mimeType: String,
    fileSize: Number,
>>>>>>> 40d3fcf5
    uploadDate: {
        type: Date,
        default: Date.now
    },
<<<<<<< HEAD
    fileSize: {
        type: Number,
        required: true
    },
    mimeType: {
        type: String,
        required: true
    },
    quizGenerated: {
        type: Boolean,
        default: false
    },
    quizzes: [{
        type: mongoose.Schema.Types.ObjectId,
        ref: 'QuizCollection'
    }]
})
=======
    quizGenerated: { // A flag to indicate if a quiz has been generated for this lecture
        type: Boolean,
        default: false
    },
    professorName: { // To link the lecture to the professor who uploaded it
        type: String,
        required: true
    }
});


const studentCollection = new mongoose.model("StudentCollection",studentSchema ) //Collection for students
>>>>>>> 40d3fcf5

// For Quizzes (for future use)
const quizSchema = new mongoose.Schema({
    lectureId: {
        type: mongoose.Schema.Types.ObjectId,
        ref: 'LectureCollection',
        required: true
    },
    questions: [{
        question: String,
        options: [String],
        correctAnswer: Number,
        explanation: String
    }],
    createdDate: {
        type: Date,
        default: Date.now
    },
    difficulty: {
        type: String,
        enum: ['easy', 'medium', 'hard'],
        default: 'medium'
    }
})

<<<<<<< HEAD
const studentCollection = new mongoose.model("StudentCollection", studentSchema) //Collection for students
const teacherCollection = new mongoose.model("TeacherCollection", teacherSchema) // collection for teachers
const lectureCollection = new mongoose.model("LectureCollection", lectureSchema) // collection for lectures
const quizCollection = new mongoose.model("QuizCollection", quizSchema) // collection for quizzes
=======
const lectureCollection = new mongoose.model("LectureCollection", lectureSchema); // Collection for lectures

>>>>>>> 40d3fcf5

module.exports = {
    studentCollection,
    teacherCollection,
    lectureCollection,
    quizCollection
<<<<<<< HEAD
=======


    //end

>>>>>>> 40d3fcf5
}<|MERGE_RESOLUTION|>--- conflicted
+++ resolved
@@ -46,29 +46,6 @@
         type: String,
         required: true
     },
-<<<<<<< HEAD
-    teacherId: {
-        type: mongoose.Schema.Types.ObjectId,
-        ref: 'TeacherCollection',
-        required: false // Made optional for now, you can make it required later
-    },
-    filename: {
-        type: String,
-        required: true
-    },
-    originalName: {
-        type: String,
-        required: true
-    },
-    filePath: {
-        type: String,
-        required: true
-    },
-    extractedText: {
-        type: String,
-        required: true
-    },
-=======
     filePath: { // The path where the file is stored on your server
         type: String,
         required: true
@@ -76,30 +53,10 @@
     originalFileName: String,
     mimeType: String,
     fileSize: Number,
->>>>>>> 40d3fcf5
     uploadDate: {
         type: Date,
         default: Date.now
     },
-<<<<<<< HEAD
-    fileSize: {
-        type: Number,
-        required: true
-    },
-    mimeType: {
-        type: String,
-        required: true
-    },
-    quizGenerated: {
-        type: Boolean,
-        default: false
-    },
-    quizzes: [{
-        type: mongoose.Schema.Types.ObjectId,
-        ref: 'QuizCollection'
-    }]
-})
-=======
     quizGenerated: { // A flag to indicate if a quiz has been generated for this lecture
         type: Boolean,
         default: false
@@ -112,52 +69,19 @@
 
 
 const studentCollection = new mongoose.model("StudentCollection",studentSchema ) //Collection for students
->>>>>>> 40d3fcf5
 
-// For Quizzes (for future use)
-const quizSchema = new mongoose.Schema({
-    lectureId: {
-        type: mongoose.Schema.Types.ObjectId,
-        ref: 'LectureCollection',
-        required: true
-    },
-    questions: [{
-        question: String,
-        options: [String],
-        correctAnswer: Number,
-        explanation: String
-    }],
-    createdDate: {
-        type: Date,
-        default: Date.now
-    },
-    difficulty: {
-        type: String,
-        enum: ['easy', 'medium', 'hard'],
-        default: 'medium'
-    }
-})
+const teacherCollection = new mongoose.model("TeacherCollection",teacherSchema) // collection for teachers
 
-<<<<<<< HEAD
-const studentCollection = new mongoose.model("StudentCollection", studentSchema) //Collection for students
-const teacherCollection = new mongoose.model("TeacherCollection", teacherSchema) // collection for teachers
-const lectureCollection = new mongoose.model("LectureCollection", lectureSchema) // collection for lectures
-const quizCollection = new mongoose.model("QuizCollection", quizSchema) // collection for quizzes
-=======
 const lectureCollection = new mongoose.model("LectureCollection", lectureSchema); // Collection for lectures
 
->>>>>>> 40d3fcf5
 
 module.exports = {
     studentCollection,
     teacherCollection,
     lectureCollection,
     quizCollection
-<<<<<<< HEAD
-=======
 
 
     //end
 
->>>>>>> 40d3fcf5
 }