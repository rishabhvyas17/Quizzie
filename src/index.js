--- conflicted
+++ resolved
@@ -89,13 +89,11 @@
         console.error('❌ PDF extraction error:', error)
         throw new Error('Failed to extract text from PDF')
     }
-<<<<<<< HEAD
-}
-=======
+
 };
 // --- End Multer Configuration ---
 
->>>>>>> 9a7a62bc
+
 
 /**
  * Extract text from Word documents (.doc, .docx)
@@ -416,8 +414,7 @@
     }
 });
 
-<<<<<<< HEAD
-=======
+
 // --- Generate Quiz Route ---
 // Handles POST requests to initiate quiz generation for a specific lecture
 // *** IMPORTANT CHANGES: Now accepts lectureId as a URL parameter and responds with JSON ***
@@ -430,7 +427,7 @@
     let extractedText = '';
 })
 
->>>>>>> 9a7a62bc
+
 // Get lecture text content for AI processing
 app.get('/lectures/:id/text', async (req, res) => {
     try {
