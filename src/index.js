--- conflicted
+++ resolved
@@ -1,4 +1,4 @@
-<<<<<<< HEAD
+
 // QuizAI Server - Express.js Application
 // Dependencies to install:
 // npm i express hbs mongoose multer pdf-parse mammoth pptx2json @google/generative-ai dotenv nodemon
@@ -32,95 +32,32 @@
 // ==================== FILE UPLOAD CONFIGURATION ====================
 
 // Configure multer for temporary file storage
-=======
-// TO run the codebase
-// Make sure you have these packages installed:
-// npm i express
-// npm i hbs
-// npm i mongoose
-// npm i multer
-// npm i officeparser // REQUIRED for PPTX text extraction
-//
-// To run the server:
-// npm i nodemon (if you want auto-reloading)
-// nodemon src/index.js  // This will keep the file running and automatically restart on changes
-
-// --- Core Module Imports ---
-const express = require("express");
-const app = express();
-const path = require("path");
-const hbs = require("hbs");
-const fs = require("fs"); // File system module for directory creation and file deletion
-
-// --- Database & File Upload Imports ---
-// Ensure './mongodb.js' exports studentCollection, teacherCollection, and lectureCollection
-const { studentCollection, teacherCollection, lectureCollection } = require("./mongodb");
-const multer = require("multer"); // Middleware for handling file uploads
-
-// --- Custom Utility Imports ---
-// Import the text extraction utility for parsing lecture files
-// This assumes 'textExtractor.js' is located in 'src/utils/' relative to index.js
-const textExtractor = require('./utils/textExtractor'); 
-
-// --- Express App Configuration ---
-// Set the path to your HBS templates
-const templatePath = path.join(__dirname, '../tempelates');
-console.log("Resolved template path for views:", templatePath);
-
-// Enable JSON body parsing for incoming requests
-app.use(express.json());
-// Set Handlebars as the view engine
-app.set("view engine", "hbs");
-// Set the directory where your view (HBS) files are located
-app.set("views", templatePath);
-// Enable URL-encoded body parsing for form submissions
-app.use(express.urlencoded({ extended: false }));
-
-// --- Multer Configuration for File Uploads ---
-// Define the directory where uploaded lecture files will be stored
-const uploadDir = path.join(__dirname, '../uploads/lectures');
-
-// Ensure the upload directory exists. If it doesn't, create it recursively.
-fs.mkdirSync(uploadDir, { recursive: true });
-console.log(`Ensured upload directory exists: ${uploadDir}`);
-
-// Configure Multer's disk storage settings
->>>>>>> 47d90550
+
 const storage = multer.diskStorage({
     // Define the destination folder for uploaded files
     destination: function (req, file, cb) {
-<<<<<<< HEAD
+
         if (!fs.existsSync(TEMP_UPLOAD_DIR)) {
             fs.mkdirSync(TEMP_UPLOAD_DIR)
         }
         cb(null, TEMP_UPLOAD_DIR)
-=======
-        cb(null, uploadDir); // Store files in the 'uploads/lectures' directory
->>>>>>> 47d90550
+
     },
     // Define how the uploaded file will be named
     filename: function (req, file, cb) {
-<<<<<<< HEAD
+
         const uniqueName = Date.now() + '-' + file.originalname
         cb(null, uniqueName)
-=======
-        // Generate a unique filename using timestamp, a random number, and original file extension
-        const uniqueSuffix = Date.now() + '-' + Math.round(Math.random() * 1E9);
-        const fileExtension = path.extname(file.originalname);
-        cb(null, file.fieldname + '-' + uniqueSuffix + fileExtension);
->>>>>>> 47d90550
-    }
-});
-
-<<<<<<< HEAD
+
+    }
+});
+
+
 // File type validation
-=======
-// Configure a file filter to allow only specific file types
->>>>>>> 47d90550
+
 const fileFilter = (req, file, cb) => {
     const allowedMimes = [
         'application/pdf',
-<<<<<<< HEAD
         'application/vnd.ms-powerpoint',
         'application/vnd.openxmlformats-officedocument.presentationml.presentation',
         'application/msword',
@@ -129,14 +66,7 @@
     
     if (allowedTypes.includes(file.mimetype)) {
         cb(null, true)
-=======
-        'application/vnd.ms-powerpoint', // .ppt mime type
-        'application/vnd.openxmlformats-officedocument.presentationml.presentation' // .pptx mime type
-    ];
-
-    if (allowedMimes.includes(file.mimetype)) {
-        cb(null, true); // Accept the file
->>>>>>> 47d90550
+
     } else {
         // Reject the file and attach a custom error message to the request object
         req.fileError = new Error('Invalid file type. Only PDF, PPT, and PPTX files are allowed.');
@@ -144,7 +74,7 @@
     }
 };
 
-<<<<<<< HEAD
+
 // Multer configuration
 const upload = multer({
     storage: storage,
@@ -168,19 +98,12 @@
     } catch (error) {
         console.error('❌ PDF extraction error:', error)
         throw new Error('Failed to extract text from PDF')
-=======
-// Initialize Multer with the defined storage, file filter, and file size limits
-const upload = multer({
-    storage: storage,
-    fileFilter: fileFilter,
-    limits: {
-        fileSize: 50 * 1024 * 1024 // Limit file size to 50MB (adjust as needed)
->>>>>>> 47d90550
+
     }
 });
 // --- End Multer Configuration ---
 
-<<<<<<< HEAD
+
 /**
  * Extract text from Word documents (.doc, .docx)
  * @param {string} filePath - Path to the Word document
@@ -309,38 +232,26 @@
 // ==================== AUTHENTICATION ROUTES ====================
 
 // Root route - redirect to login
-=======
-// Serve static files from the 'uploads' directory. This makes uploaded files accessible via URL.
-// E.g., if a file is at uploads/lectures/lecture-123.pptx, it can be accessed via /uploads/lectures/lecture-123.pptx
-app.use('/uploads', express.static(path.join(__dirname, '../uploads')));
-
-// --- Routes ---
-
-// Root route: Redirects to the login page
->>>>>>> 47d90550
+
 app.get("/", (req, res) => {
     res.redirect("/login");
 });
 
-<<<<<<< HEAD
+
 // Render login page
-=======
-// Login page route: Renders the login form
->>>>>>> 47d90550
+
 app.get("/login", (req, res) => {
     res.render("login");
 });
 
-<<<<<<< HEAD
+
 // Render signup page
-=======
-// Signup page route: Renders the signup form
->>>>>>> 47d90550
+
 app.get("/signup", (req, res) => {
     res.render("signup");
 });
 
-<<<<<<< HEAD
+
 // Handle user registration
 app.post("/signup", async (req, res) => {
     try {
@@ -395,13 +306,7 @@
 // Student dashboard
 app.get("/homeStudent", (req, res) => {
     res.render("homeStudent", {
-=======
-// Student home/dashboard route: Renders the student's personalized dashboard
-app.get("/homeStudent", async (req, res) => {
-    const userName = req.query.userName || "Student"; // Get user name from query or default
-    // TODO: In a real app, fetch actual student-specific data (e.g., enrolled classes, quizzes) from DB
-    res.render("studentDashboard", { // Renders the 'studentDashboard.hbs' view
->>>>>>> 47d90550
+
         userType: "student",
         userName: userName,
         // Example: pass dynamic data here if you fetch it
@@ -409,11 +314,9 @@
     });
 });
 
-<<<<<<< HEAD
+
 // Teacher dashboard with lecture statistics
-=======
-// Teacher home/dashboard route: Renders the teacher's personalized dashboard with lecture list
->>>>>>> 47d90550
+
 app.get("/homeTeacher", async (req, res) => {
     const userName = req.query.userName || "Teacher"; // Get user name from query or default
     let lectures = [];
@@ -422,7 +325,7 @@
     let pendingLectures = 0;
 
     try {
-<<<<<<< HEAD
+
         const lectures = await lectureCollection.find({}).sort({ uploadDate: -1 })
         
         // Calculate dashboard statistics
@@ -451,21 +354,13 @@
             ...stats,
             lectures: formattedLectures
         })
-=======
-        // Fetch all lectures associated with the current teacher from the database
-        // 'professorName' in lectureCollection should match the teacher's name
-        lectures = await lectureCollection.find({ professorName: userName }).lean();
-        totalLectures = lectures.length;
-        // Calculate statistics based on fetched lectures
-        quizzesGenerated = lectures.filter(lec => lec.quizGenerated).length;
-        pendingLectures = lectures.filter(lec => !lec.quizGenerated).length;
->>>>>>> 47d90550
+
     } catch (error) {
         console.error("Error fetching lectures for teacher:", error);
         // Handle database errors gracefully on the frontend
     }
 
-<<<<<<< HEAD
+
 // ==================== LECTURE MANAGEMENT ROUTES ====================
 
 // Upload and process lecture files
@@ -530,136 +425,6 @@
             success: false, 
             message: 'Failed to process uploaded file: ' + error.message 
         })
-=======
-    res.render("homeTeacher", { // Renders the 'homeTeacher.hbs' view
-        userType: "teacher",
-        userName: userName,
-        totalLectures: totalLectures,
-        quizzesGenerated: quizzesGenerated,
-        pendingLectures: pendingLectures,
-        totalStudents: 150, // Placeholder: Replace with actual count if available
-        lectures: lectures, // Pass the array of lectures to the HBS template
-        // Pass success/error messages from query parameters (set after redirects)
-        successMessage: req.query.uploadSuccess ? 'Lecture uploaded successfully! Quiz generation can be initiated.' : null,
-        errorMessage: req.query.uploadError ? (req.query.message || 'An error occurred during upload.') : null
-    });
-});
-
-// Signup form submission route
-app.post("/signup", async (req, res) => {
-    try {
-        const userType = req.body.userType; // Determine if user is 'student' or 'teacher'
-
-        if (userType === 'teacher') {
-            const data = {
-                name: req.body.name,
-                email: req.body.email,
-                password: req.body.password
-            };
-            await teacherCollection.insertMany([data]); // Insert teacher data into teacherCollection
-            res.redirect(`/homeTeacher?userName=${encodeURIComponent(data.name)}`); // Redirect to teacher dashboard
-        } else {
-            const data = {
-                name: req.body.name,
-                enrollment: req.body.enrollment,
-                password: req.body.password
-            };
-            await studentCollection.insertMany([data]); // Insert student data into studentCollection
-            res.redirect(`/homeStudent?userName=${encodeURIComponent(data.name)}`); // Redirect to student dashboard
-        }
-    } catch (error) {
-        console.error("Error during signup:", error);
-        res.send("Error during registration. Please try again.");
-    }
-});
-
-// Login form submission route
-app.post("/login", async (req, res) => {
-    try {
-        const { name, password, userType } = req.body;
-        let user;
-
-        // Find user in the appropriate collection based on userType
-        if (userType === 'teacher') {
-            const { email } = req.body; // Teachers log in with email
-            user = await teacherCollection.findOne({ email: email });
-        } else {
-            const { enrollment } = req.body; // Students log in with enrollment number
-            user = await studentCollection.findOne({ enrollment: enrollment });
-        }
-
-        // Check if user exists and password matches
-        if (user && user.password === password) {
-            // Redirect to appropriate dashboard upon successful login
-            if (userType === 'teacher') {
-                res.redirect(`/homeTeacher?userName=${encodeURIComponent(user.name)}`);
-            } else {
-                res.redirect(`/homeStudent?userName=${encodeURIComponent(user.name)}`);
-            }
-        } else {
-            res.send("Wrong credentials. Please check your username/email and password.");
-        }
-    } catch (error) {
-        console.error("Error during login:", error);
-        res.send("Login failed due to a server error.");
-    }
-});
-
-// --- Lecture Upload Route ---
-// Handles POST requests to upload lecture files using Multer middleware
-app.post("/upload_lecture", upload.single('lectureFile'), async (req, res) => {
-    // 'lectureFile' must match the 'name' attribute of your file input in the HBS form
-
-    // 1. Handle file upload errors (e.g., invalid type, too large) caught by Multer's fileFilter or limits
-    if (req.fileError) {
-        // Redirect back to homeTeacher with an error message if file validation fails
-        return res.status(400).redirect(`/homeTeacher?userName=${encodeURIComponent(req.body.userName || 'Teacher')}&uploadError=true&message=${encodeURIComponent(req.fileError.message)}`);
-    }
-
-    if (!req.file) {
-        // If no file was uploaded despite no specific Multer error, return a generic error
-        return res.status(400).redirect(`/homeTeacher?userName=${encodeURIComponent(req.body.userName || 'Teacher')}&uploadError=true&message=${encodeURIComponent('No file uploaded or file is too large.')}`);
-    }
-
-    // If we reach here, the file has been successfully uploaded to the 'uploads/lectures/' directory
-    const { title, userName } = req.body; // Extract title and userName from the form body
-
-    const filePath = req.file.path; // Absolute path where Multer saved the file
-    const originalFileName = req.file.originalname;
-    const mimeType = req.file.mimetype;
-    const fileSize = req.file.size;
-
-    try {
-        // 2. Save lecture details to the MongoDB lectureCollection
-        const newLectureData = {
-            title: title,
-            filePath: filePath, // Store the server path to the file
-            originalFileName: originalFileName,
-            mimeType: mimeType,
-            fileSize: fileSize,
-            uploadDate: new Date(),
-            quizGenerated: false, // Initial status: quiz not yet generated
-            professorName: userName // Associate the lecture with the uploading teacher
-        };
-
-        await lectureCollection.insertMany([newLectureData]);
-        console.log('Lecture saved to DB:', newLectureData);
-
-        // 3. Redirect back to the teacher dashboard with a success message
-        res.redirect(`/homeTeacher?userName=${encodeURIComponent(userName)}&uploadSuccess=true`);
-
-    } catch (error) {
-        console.error('Error saving lecture to database:', error);
-
-        // 4. If saving to DB fails, clean up by deleting the uploaded file from the server
-        fs.unlink(filePath, (unlinkErr) => {
-            if (unlinkErr) console.error('Failed to delete uploaded file after DB error:', unlinkErr);
-            else console.log('Successfully deleted uploaded file due to DB error.');
-        });
-
-        // Redirect back to the teacher dashboard with a server error message
-        res.status(500).redirect(`/homeTeacher?userName=${encodeURIComponent(userName || 'Teacher')}&uploadError=true&message=${encodeURIComponent('Server error during lecture upload.')}`);
->>>>>>> 47d90550
     }
 });
 
@@ -674,7 +439,7 @@
 
     let extractedText = '';
 
-<<<<<<< HEAD
+
 // Get lecture text content for AI processing
 app.get('/lectures/:id/text', async (req, res) => {
     try {
@@ -776,55 +541,12 @@
             success: false, 
             message: 'Failed to generate quiz' 
         })
-=======
-    try {
-        // 1. Fetch the lecture details from the database using its ID
-        const lecture = await lectureCollection.findById(lectureId);
-
-        if (!lecture) {
-            // CHANGED: Respond with JSON instead of redirect
-            return res.status(404).json({ success: false, message: 'Lecture not found for quiz generation.' });
-        }
-
-        // 2. Determine file type and call the appropriate text extraction utility from textExtractor.js
-        if (lecture.mimeType === 'application/vnd.ms-powerpoint' ||
-            lecture.mimeType === 'application/vnd.openxmlformats-officedocument.presentationml.presentation') {
-
-            extractedText = await textExtractor.extractTextFromPptx(lecture.filePath);
-            console.log(`Extracted Text from PPTX (${lecture.originalFileName}):\n`, extractedText.substring(0, Math.min(extractedText.length, 500)) + '...');
-            
-
-            // TODO: Next Step: Send 'extractedText' to your AI model here (e.g., Google's Gemini API, OpenAI)
-            // TODO: Next Step: Store the generated quiz in your database, linked to this lecture
-            // Example: await lectureCollection.findByIdAndUpdate(lectureId, { quizGenerated: true, quizData: generatedQuiz });
-
-        } else if (lecture.mimeType === 'application/pdf') {
-            console.log(`PDF text extraction not yet implemented for ${lecture.originalFileName}.`);
-            // CHANGED: Respond with JSON for this specific error case too
-            return res.status(400).json({ success: false, message: 'PDF text extraction not yet implemented.' });
-        } else {
-            console.warn(`Unsupported file type for text extraction: ${lecture.mimeType}.`);
-            // CHANGED: Respond with JSON for unsupported file types
-            return res.status(400).json({ success: false, message: 'Unsupported file type for quiz generation.' });
-        }
-
-        // 3. If extraction initiated/successful, send a success JSON response
-        res.status(200).json({ success: true, message: 'Text extraction initiated. Quiz generation would happen next!' });
-
-    } catch (error) {
-        console.error('Error during quiz generation process:', error);
-        // CHANGED: Send an error JSON response for server-side errors
-        res.status(500).json({ success: false, message: `Server error during quiz generation: ${error.message}` });
->>>>>>> 47d90550
-    }
-});
-
-<<<<<<< HEAD
+    }
+});
+
+
 // Delete lecture and associated quizzes
-=======
-// --- Delete Lecture Route ---
-// Handles POST requests to delete a specific lecture by its ID
->>>>>>> 47d90550
+
 app.post('/delete_lecture/:id', async (req, res) => {
     const lectureId = req.params.id; // Get lecture ID from URL parameters
     const userName = req.body.userName; // This might be undefined as client doesn't send it in body for delete,
@@ -832,7 +554,7 @@
                                         // For now, it's not strictly used in the delete logic itself.
 
     try {
-<<<<<<< HEAD
+
         const lectureId = req.params.id
         const lecture = await lectureCollection.findById(lectureId)
         
@@ -900,48 +622,4 @@
     cleanupTempFiles()
     
     console.log('📚 Ready to process lecture uploads and generate quizzes!')
-})
-=======
-        // 1. Find the lecture in the database and delete it
-        // Ensure you delete all associated quizzes as well if you implement them later
-        const deletedLecture = await lectureCollection.findByIdAndDelete(lectureId);
-
-        if (!deletedLecture) {
-            console.warn(`Attempted to delete non-existent lecture with ID: ${lectureId}`);
-            // Respond with JSON since client expects it, even for not-found
-            return res.status(404).json({ success: false, message: 'Lecture not found.' });
-        }
-
-        // 2. Delete the associated file from the server's file system
-        const filePath = deletedLecture.filePath;
-        if (filePath && fs.existsSync(filePath)) { // Check if path exists before attempting to unlink
-            fs.unlink(filePath, (err) => {
-                if (err) {
-                    console.error(`Failed to delete lecture file ${filePath}:`, err);
-                    // Continue even if file deletion fails, as DB record is gone
-                } else {
-                    console.log(`Successfully deleted file: ${filePath}`);
-                }
-            });
-        } else {
-            console.warn(`Lecture file not found on disk for ID: ${lectureId}. Path: ${filePath}`);
-        }
-
-        console.log(`Lecture ${lectureId} and its associated file deleted successfully.`);
-        // Respond with JSON for success
-        res.status(200).json({ success: true, message: 'Lecture deleted successfully!' });
-
-    } catch (error) {
-        console.error('Error during lecture deletion process:', error);
-        // Respond with JSON for server errors
-        res.status(500).json({ success: false, message: `Server error during lecture deletion: ${error.message}` });
-    }
-});
-
-
-// --- Server Start ---
-// Start the Express server and listen on port 3000
-app.listen(3000, () => {
-    console.log("Port connected on 3000!");
-});
->>>>>>> 47d90550
+})