--- conflicted
+++ resolved
@@ -91,11 +91,9 @@
             font-weight: 500;
         }
         
-<<<<<<< HEAD
+
         input[type="text"], input[type="password"] , input[type="email"]{
-=======
-        input[type="text"], input[type="password"] {
->>>>>>> 2147bd02
+
             width: 100%;
             padding: 16px;
             border: 1px solid #d1d1d6;
@@ -106,11 +104,9 @@
             -webkit-appearance: none;
         }
         
-<<<<<<< HEAD
+
         input[type="text"]:focus, input[type="password"]:focus,input[type="email"]:focus {
-=======
-        input[type="text"]:focus, input[type="password"]:focus {
->>>>>>> 2147bd02
+
             outline: none;
             border-color: #007aff;
             box-shadow: 0 0 0 3px rgba(0, 122, 255, 0.1);
@@ -194,16 +190,12 @@
             
             <input type="hidden" name="userType" id="userType" value="student">
             
-<<<<<<< HEAD
+
             <div class="form-group" id="user-identifier-group">
                 <!-- Default to Enrollment No. for Student -->
                 <label for="enrollment">Enrollment No.:</label>
                 <input type="text" style="text-transform:uppercase" name="enrollment" id="enrollment" required>
-=======
-            <div class="form-group">
-                <label for="name">Enrollment No.:</label>
-                <input type="text" name="name" id="name" required>
->>>>>>> 2147bd02
+
             </div>
             
             <div class="form-group">
@@ -230,7 +222,7 @@
             
             // Update hidden input value
             document.getElementById('userType').value = type;
-<<<<<<< HEAD
+
             
             // Replace input field
             const container = document.getElementById('user-identifier-group');
@@ -245,8 +237,7 @@
                 <label for="email">Email:</label>
                 <input type="email" name="email" id="email" required>`;
             }
-=======
->>>>>>> 2147bd02
+
         }
     </script>
 </body>
